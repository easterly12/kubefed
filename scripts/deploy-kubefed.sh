#!/usr/bin/env bash

# Copyright 2018 The Kubernetes Authors.
#
# Licensed under the Apache License, Version 2.0 (the "License");
# you may not use this file except in compliance with the License.
# You may obtain a copy of the License at
#
#     http://www.apache.org/licenses/LICENSE-2.0
#
# Unless required by applicable law or agreed to in writing, software
# distributed under the License is distributed on an "AS IS" BASIS,
# WITHOUT WARRANTIES OR CONDITIONS OF ANY KIND, either express or implied.
# See the License for the specific language governing permissions and
# limitations under the License.

# This script automates deployment of a KubeFed control plane to the
# current kubectl context.  It also registers the hosting cluster with
# the control plane.
#
# This script depends on kubectl and helm being installed in the path. These
# and other test binaries can be installed via the download-binaries.sh script,
# which downloads to ./bin:
#
#   $ ./scripts/download-binaries.sh
#   $ export PATH=$(pwd)/bin:${PATH}
#
# To redeploy KubeFed from scratch, prefix the deploy invocation with the deletion script:
#
#   # WARNING: The deletion script will remove KubeFed data
#   $ ./scripts/delete-kubefed.sh [join-cluster]... && ./scripts/deploy-kubefed.sh <image> [join-cluster]...
#

set -o errexit
set -o nounset
set -o pipefail
set -x

source "$(dirname "${BASH_SOURCE}")/util.sh"

function deploy-with-helm() {
  local repository=${IMAGE_NAME%/*}
  local image_tag=${IMAGE_NAME##*/}
  local image=${image_tag%:*}
  local tag=${image_tag#*:}

  local cmd
  if [[ "${NAMESPACED}" ]]; then
    cmd="$(helm-deploy-cmd kubefed-${NS} ${NS} ${repository} ${image} ${tag}) --create-namespace"
    cmd="${cmd} --set global.scope=Namespaced"
  else
    cmd="$(helm-deploy-cmd kubefed ${NS} ${repository} ${image} ${tag}) --create-namespace"
  fi

  if [[ "${IMAGE_PULL_POLICY:-}" ]]; then
    cmd="${cmd} --set controllermanager.imagePullPolicy=${IMAGE_PULL_POLICY}"
  fi

  ${cmd}

  deployment-image-as-expected ${NS} kubefed-admission-webhook admission-webhook ${repository}/${image}:${tag}
  deployment-image-as-expected ${NS} kubefed-controller-manager controller-manager ${repository}/${image}:${tag}
}

function helm-deploy-cmd {
  # Required arguments
  local name="${1}"
  local ns="${2}"
  local repo="${3}"
  local image="${4}"
  local tag="${5}"
<<<<<<< HEAD
  local commonFlags="--namespace ${ns} \
                     --set controllermanager.controller.repository=${repo} \
                     --set controllermanager.controller.image=${image} \
                     --set controllermanager.controller.tag=${tag} \
                     --set controllermanager.webhook.repository=${repo} \
                     --set controllermanager.webhook.image=${image} \
                     --set controllermanager.webhook.tag=${tag}"
  if [ -z "$(helm list ${name} --deployed -q)" ]; then
    echo "helm install ${name} charts/kubefed ${commonFlags} --create-namespace"
  else
    echo "helm upgrade ${name} charts/kubefed --recreate-pods ${commonFlags}"
  fi
=======

  echo "helm install ${name} charts/kubefed --namespace ${ns} \
      --set controllermanager.controller.repository=${repo} \
      --set controllermanager.controller.image=${image} \
      --set controllermanager.controller.tag=${tag} \
      --set controllermanager.webhook.repository=${repo} \
      --set controllermanager.webhook.image=${image} \
      --set controllermanager.webhook.tag=${tag}"
>>>>>>> b4239159
}

function kubefed-admission-webhook-ready() {
  local readyReplicas=$(kubectl -n ${1} get deployments.apps kubefed-admission-webhook -o jsonpath='{.status.readyReplicas}')
  [[ "${readyReplicas}" -ge "1" ]]
}

function deployment-image-as-expected() {
  local namespace="${1}"
  local deployment="${2}"
  local container="${3}"
  local expected_image="${4}"

  local deployed_image="$(kubectl -n ${namespace} get deployment ${deployment} -o jsonpath='{.spec.template.spec.containers[?(@.name=="'"${container}"'")].image}')"
  [[ "${deployed_image}" == "${expected_image}" ]]
}

function check-command-installed() {
  local cmdName="${1}"

  command -v "${cmdName}" >/dev/null 2>&1 ||
  {
    echo "${cmdName} command not found. Please download dependencies using $(dirname ${BASH_SOURCE})/download-binaries.sh and install it in your PATH." >&2
    exit 1
  }
}

NS="${KUBEFED_NAMESPACE:-kube-federation-system}"
IMAGE_NAME="${1:-}"
NAMESPACED="${NAMESPACED:-}"

LATEST_IMAGE_NAME=quay.io/kubernetes-multicluster/kubefed:latest
if [[ "${IMAGE_NAME}" == "$LATEST_IMAGE_NAME" ]]; then
  USE_LATEST=y
else
  USE_LATEST=
fi

KF_NS_ARGS="--kubefed-namespace=${NS} "

if [[ -z "${IMAGE_NAME}" ]]; then
  >&2 echo "Usage: $0 <image> [join-cluster]...

<image>        should be in the form <containerregistry>/<username>/<imagename>:<tagname>

Example: docker.io/<username>/kubefed:test

If intending to use the docker hub as the container registry to push
the KubeFed image to, make sure to login to the local docker daemon
to ensure credentials are available for push:

  $ docker login --username <username>

<join-cluster> should be the kubeconfig context name for the additional cluster to join.
               NOTE: The host cluster is already included in the join.

"
  exit 2
fi

# Allow for no specific JOIN_CLUSTERS: they probably want to kubefedctl themselves.
shift
JOIN_CLUSTERS="${*-}"

check-command-installed kubectl
check-command-installed helm

# Use DOCKER_PUSH= ./scripts/deploy-kubefed.sh <image> to skip docker
# push on container image when not using latest image.
DOCKER_PUSH="${DOCKER_PUSH-y}"
DOCKER_PUSH_CMD="docker push ${IMAGE_NAME}"
if [[ ! "${DOCKER_PUSH}" ]]; then
    DOCKER_PUSH_CMD=
fi

# Build KubeFed binaries and image
if [[ ! "${USE_LATEST}" ]]; then
  cd "$(dirname "$0")/.."
  make container IMAGE_NAME=${IMAGE_NAME}
  cd -
  ${DOCKER_PUSH_CMD}
fi

# Use KIND_LOAD_IMAGE=y DOCKER_PUSH= ./scripts/deploy-kubefed.sh <image> to load
# the built docker image into kind before deploying.
if [[ "${KIND_LOAD_IMAGE:-}" == "y" ]]; then
    kind load docker-image ${IMAGE_NAME}
fi

cd "$(dirname "$0")/.."
make kubefedctl
cd -

# Deploy KubeFed resources
deploy-with-helm

# Wait for admission webhook server to be ready
util::wait-for-condition "kubefed admission webhook to be ready" "kubefed-admission-webhook-ready ${NS}" 120

# Join the host cluster
CONTEXT="$(kubectl config current-context)"
./bin/kubefedctl join "${CONTEXT}" --host-cluster-context "${CONTEXT}" --v=2 ${KF_NS_ARGS} --error-on-existing=false

for c in ${JOIN_CLUSTERS}; do
  ./bin/kubefedctl join "${c}" --host-cluster-context "${CONTEXT}" --v=2 ${KF_NS_ARGS} --error-on-existing=false
done<|MERGE_RESOLUTION|>--- conflicted
+++ resolved
@@ -69,7 +69,6 @@
   local repo="${3}"
   local image="${4}"
   local tag="${5}"
-<<<<<<< HEAD
   local commonFlags="--namespace ${ns} \
                      --set controllermanager.controller.repository=${repo} \
                      --set controllermanager.controller.image=${image} \
@@ -82,16 +81,6 @@
   else
     echo "helm upgrade ${name} charts/kubefed --recreate-pods ${commonFlags}"
   fi
-=======
-
-  echo "helm install ${name} charts/kubefed --namespace ${ns} \
-      --set controllermanager.controller.repository=${repo} \
-      --set controllermanager.controller.image=${image} \
-      --set controllermanager.controller.tag=${tag} \
-      --set controllermanager.webhook.repository=${repo} \
-      --set controllermanager.webhook.image=${image} \
-      --set controllermanager.webhook.tag=${tag}"
->>>>>>> b4239159
 }
 
 function kubefed-admission-webhook-ready() {
